--- conflicted
+++ resolved
@@ -5,12 +5,7 @@
     "pumpkin-core",
     "pumpkin-entity",
     "pumpkin-inventory",
-<<<<<<< HEAD
-    "pumpkin-macros/", "pumpkin-nbt",
-    "pumpkin-plugin",
-=======
     "pumpkin-macros/",
->>>>>>> a395e61c
     "pumpkin-protocol/",
     "pumpkin-registry/",
     "pumpkin-world",
