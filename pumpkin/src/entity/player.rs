use std::sync::{
    atomic::{AtomicI32, AtomicU8},
    Arc,
};

use crossbeam::atomic::AtomicCell;
use num_derive::FromPrimitive;
use num_traits::ToPrimitive;
use parking_lot::Mutex;
use pumpkin_core::{
    math::{boundingbox::BoundingBox, position::WorldPosition, vector3::Vector3},
    text::TextComponent,
    GameMode,
};
use pumpkin_entity::{entity_type::EntityType, EntityId};
use pumpkin_inventory::player::PlayerInventory;
use pumpkin_protocol::{
    bytebuf::packet_id::Packet,
    client::play::{
        CGameEvent, CPlayDisconnect, CPlayerAbilities, CPlayerInfoUpdate, CSetHealth,
        CSyncPlayerPosition, CSystemChatMessage, GameEvent, PlayerAction,
    },
    server::play::{
        SChatCommand, SChatMessage, SClickContainer, SClientInformationPlay, SConfirmTeleport,
        SInteract, SPlayPingRequest, SPlayerAction, SPlayerCommand, SPlayerPosition,
        SPlayerPositionRotation, SPlayerRotation, SSetCreativeSlot, SSetHeldItem, SSetPlayerGround,
        SSwingArm, SUseItem, SUseItemOn,
    },
    RawPacket, ServerPacket, VarInt,
};

use pumpkin_protocol::server::play::{SCloseContainer, SKeepAlive};
use pumpkin_world::item::ItemStack;

use super::Entity;
use crate::error::PumpkinError;
use crate::{
    client::{authentication::GameProfile, Client, PlayerConfig},
    server::Server,
    world::World,
};

use super::living::LivingEntity;

/// Represents a Minecraft player entity.
///
/// A `Player` is a special type of entity that represents a human player connected to the server.
pub struct Player {
    /// The underlying living entity object that represents the player.
    pub living_entity: LivingEntity,
    /// The player's game profile information, including their username and UUID.
    pub gameprofile: GameProfile,
    /// The client connection associated with the player.
    pub client: Arc<Client>,
    /// The player's configuration settings. Changes when the Player changes their settings.
    pub config: Mutex<PlayerConfig>,
    /// The player's current gamemode (e.g., Survival, Creative, Adventure).
    pub gamemode: AtomicCell<GameMode>,
    /// The player's hunger level.
    pub food: AtomicI32,
    /// The player's food saturation level.
    pub food_saturation: AtomicCell<f32>,
    /// The player's inventory, containing items and equipment.
    pub inventory: Mutex<PlayerInventory>,
    /// The ID of the currently open container (if any).
    pub open_container: AtomicCell<Option<u64>>,
    /// The item currently being held by the player.
    pub carried_item: AtomicCell<Option<ItemStack>>,

    /// send `send_abilties_update` when changed
    /// The player's abilities and special powers.
    ///
    /// This field represents the various abilities that the player possesses, such as flight, invulnerability, and other special effects.
    ///
    /// **Note:** When the `abilities` field is updated, the server should send a `send_abilities_update` packet to the client to notify them of the changes.
    pub abilities: PlayerAbilities,
    /// The player's last known position.
    ///
    /// This field is used to calculate the player's movement delta for network synchronization and other purposes.
    pub last_position: AtomicCell<Vector3<f64>>,

    /// The current stage of the block the player is breaking.
    pub current_block_destroy_stage: AtomicU8,
    /// A counter for teleport IDs used to track pending teleports.
    pub teleport_id_count: AtomicI32,
    /// The pending teleport information, including the teleport ID and target location.
    pub awaiting_teleport: Mutex<Option<(VarInt, Vector3<f64>)>>,

    /// The coordinates of the chunk section the player is currently watching.
    pub watched_section: AtomicCell<Vector3<i32>>,
}

impl Player {
    pub fn new(
        client: Arc<Client>,
        world: Arc<World>,
        entity_id: EntityId,
        gamemode: GameMode,
    ) -> Self {
        let gameprofile = client.gameprofile.lock().clone().map_or_else(
            || {
                log::error!("No gameprofile?. Impossible");
                GameProfile {
                    id: uuid::Uuid::new_v4(),
                    name: "".to_string(),
                    properties: vec![],
                    profile_actions: None,
                }
            },
            |profile| profile,
        );
        let config = client.config.lock().clone().unwrap_or_default();
        Self {
            living_entity: LivingEntity::new(Entity::new(
                entity_id,
                world,
                EntityType::Player,
                1.62,
            )),
            config: Mutex::new(config),
            gameprofile,
            client,
            awaiting_teleport: Mutex::new(None),
            // TODO: Load this from previous instance
            food: AtomicI32::new(20),
            food_saturation: AtomicCell::new(20.0),
            current_block_destroy_stage: AtomicU8::new(0),
            inventory: Mutex::new(PlayerInventory::new()),
            open_container: AtomicCell::new(None),
            carried_item: AtomicCell::new(None),
            teleport_id_count: AtomicI32::new(0),
            abilities: PlayerAbilities::default(),
            gamemode: AtomicCell::new(gamemode),
            watched_section: AtomicCell::new(Vector3::new(0, 0, 0)),
            last_position: AtomicCell::new(Vector3::new(0.0, 0.0, 0.0)),
        }
    }

    /// Removes the Player out of the current World
    pub async fn remove(&self) {
        self.living_entity.entity.world.remove_player(self);
    }

    pub const fn entity_id(&self) -> EntityId {
        self.living_entity.entity.entity_id
    }

    /// Updates the current abilities the Player has
    pub fn send_abilties_update(&mut self) {
        let mut b = 0i8;
        let abilities = &self.abilities;

        if abilities.invulnerable {
            b |= 1;
        }
        if abilities.flying {
            b |= 2;
        }
        if abilities.allow_flying {
            b |= 4;
        }
        if abilities.creative {
            b |= 8;
        }
        self.client.send_packet(&CPlayerAbilities::new(
            b,
            abilities.fly_speed,
            abilities.walk_speed_fov,
        ));
    }

    pub fn teleport(&self, x: f64, y: f64, z: f64, yaw: f32, pitch: f32) {
        // this is the ultra special magic code used to create the teleport id
        // This returns the old value
        let i = self
            .teleport_id_count
            .fetch_add(1, std::sync::atomic::Ordering::Relaxed);
        if i + 2 == i32::MAX {
            self.teleport_id_count
                .store(0, std::sync::atomic::Ordering::Relaxed);
        }
        let teleport_id = i + 1;
        let entity = &self.living_entity.entity;
        entity.set_pos(x, y, z);
        entity.set_rotation(yaw, pitch);
        *self.awaiting_teleport.lock() = Some((teleport_id.into(), Vector3::new(x, y, z)));
        self.client.send_packet(&CSyncPlayerPosition::new(
            x,
            y,
            z,
            yaw,
            pitch,
            0,
            teleport_id.into(),
        ));
    }

    pub fn block_interaction_range(&self) -> f64 {
        if self.gamemode.load() == GameMode::Creative {
            5.0
        } else {
            4.5
        }
    }

    pub fn can_interact_with_block_at(&self, pos: &WorldPosition, additional_range: f64) -> bool {
        let d = self.block_interaction_range() + additional_range;
        let box_pos = BoundingBox::from_block(pos);
        let entity_pos = self.living_entity.entity.pos.load();
        let standing_eye_height = self.living_entity.entity.standing_eye_height;
        box_pos.squared_magnitude(Vector3 {
            x: entity_pos.x,
            y: entity_pos.y + standing_eye_height as f64,
            z: entity_pos.z,
        }) < d * d
    }

    /// Kicks the Client with a reason depending on the connection state
    pub fn kick(&self, reason: TextComponent) {
        assert!(!self
            .client
            .closed
            .load(std::sync::atomic::Ordering::Relaxed));

        self.client
            .try_send_packet(&CPlayDisconnect::new(&reason))
            .unwrap_or_else(|_| self.client.close());
        log::info!(
            "Kicked {} for {}",
            self.gameprofile.name,
            reason.to_pretty_console()
        );
        self.client.close()
    }

    pub fn set_health(&self, health: f32, food: i32, food_saturation: f32) {
        self.living_entity.set_health(health);
        self.food.store(food, std::sync::atomic::Ordering::Relaxed);
        self.food_saturation.store(food_saturation);
        self.client
            .send_packet(&CSetHealth::new(health, food.into(), food_saturation));
    }

    pub fn set_gamemode(&self, gamemode: GameMode) {
        // We could send the same gamemode without problems. But why waste bandwidth ?
        let current_gamemode = self.gamemode.load();
        assert!(
            current_gamemode != gamemode,
            "Setting the same gamemode as already is"
        );
        self.gamemode.store(gamemode);
        // So a little story time. I actually made an abilties_from_gamemode function. I looked at vanilla and they always send the abilties from the gamemode. But the funny thing actually is. That the client
        // does actually use the same method and set the abilties when receiving the CGameEvent gamemode packet. Just Mojang nonsense
        self.living_entity
            .entity
            .world
            .broadcast_packet_all(&CPlayerInfoUpdate::new(
                0x04,
                &[pumpkin_protocol::client::play::Player {
                    uuid: self.gameprofile.id,
                    actions: vec![PlayerAction::UpdateGameMode((gamemode as i32).into())],
                }],
            ));
        self.client.send_packet(&CGameEvent::new(
            GameEvent::ChangeGameMode,
            gamemode.to_f32().unwrap(),
        ));
    }

    pub fn send_system_message(&self, text: TextComponent) {
        self.client
            .send_packet(&CSystemChatMessage::new(text, false));
    }
}

impl Player {
    pub async fn process_packets(&self, server: &Arc<Server>) {
        let mut packets = self.client.client_packets_queue.lock();
        while let Some(mut packet) = packets.pop() {
            match self.handle_play_packet(server, &mut packet).await {
                Ok(_) => {}
                Err(e) => {
                    if e.is_kick() {
                        if let Some(kick_reason) = e.client_kick_reason() {
                            self.kick(TextComponent::text(&kick_reason))
                        } else {
                            self.kick(TextComponent::text(&format!(
                                "Error while reading incoming packet {}",
                                e
                            )));
                        }
                    }
                    e.log();
                }
            };
        }
    }

    pub async fn handle_play_packet(
        &self,
        server: &Arc<Server>,
        packet: &mut RawPacket,
    ) -> Result<(), Box<dyn PumpkinError>> {
        let bytebuf = &mut packet.bytebuf;
        match packet.id.0 {
            SConfirmTeleport::PACKET_ID => {
                self.handle_confirm_teleport(SConfirmTeleport::read(bytebuf)?);
                Ok(())
            }
            SChatCommand::PACKET_ID => {
                self.handle_chat_command(server, SChatCommand::read(bytebuf)?);
                Ok(())
            }
            SPlayerPosition::PACKET_ID => {
                self.handle_position(SPlayerPosition::read(bytebuf)?).await;
                Ok(())
            }
            SPlayerPositionRotation::PACKET_ID => {
                self.handle_position_rotation(SPlayerPositionRotation::read(bytebuf)?)
                    .await;
                Ok(())
            }
            SPlayerRotation::PACKET_ID => {
                self.handle_rotation(SPlayerRotation::read(bytebuf)?).await;
                Ok(())
            }
            SSetPlayerGround::PACKET_ID => {
                self.handle_player_ground(SSetPlayerGround::read(bytebuf)?);
                Ok(())
            }
            SPlayerCommand::PACKET_ID => {
                self.handle_player_command(SPlayerCommand::read(bytebuf)?)
                    .await;
                Ok(())
            }
            SSwingArm::PACKET_ID => {
                self.handle_swing_arm(SSwingArm::read(bytebuf)?).await;
                Ok(())
            }
            SChatMessage::PACKET_ID => {
                self.handle_chat_message(SChatMessage::read(bytebuf)?).await;
                Ok(())
            }
            SClientInformationPlay::PACKET_ID => {
                self.handle_client_information_play(SClientInformationPlay::read(bytebuf)?);
                Ok(())
            }
            SInteract::PACKET_ID => {
                self.handle_interact(server, SInteract::read(bytebuf)?)
                    .await;
                Ok(())
            }
            SPlayerAction::PACKET_ID => {
                self.handle_player_action(SPlayerAction::read(bytebuf)?)
                    .await;
                Ok(())
            }
            SUseItemOn::PACKET_ID => {
                self.handle_use_item_on(SUseItemOn::read(bytebuf)?).await;
                Ok(())
            }
            SUseItem::PACKET_ID => {
                self.handle_use_item(SUseItem::read(bytebuf)?);
                Ok(())
            }
            SSetHeldItem::PACKET_ID => {
                self.handle_set_held_item(SSetHeldItem::read(bytebuf)?);
                Ok(())
            }
            SSetCreativeSlot::PACKET_ID => {
<<<<<<< HEAD
                self.handle_set_creative_slot(server, SSetCreativeSlot::read(bytebuf)?)?;
=======
                self.handle_set_creative_slot(SSetCreativeSlot::read(bytebuf)?)
                    .unwrap();
>>>>>>> f970c4bc
                Ok(())
            }
            SPlayPingRequest::PACKET_ID => {
                self.handle_play_ping_request(SPlayPingRequest::read(bytebuf)?);
                Ok(())
            }
            SClickContainer::PACKET_ID => {
                self.handle_click_container(server, SClickContainer::read(bytebuf)?)
                    .await?;
                Ok(())
            }
            SCloseContainer::PACKET_ID => {
                self.handle_close_container(server, SCloseContainer::read(bytebuf)?);
                Ok(())
            }
            SKeepAlive::PACKET_ID => {
                self.client
                    .keep_alive_sender
                    .send(SKeepAlive::read(bytebuf)?.keep_alive_id)
                    .await
                    .unwrap();
                Ok(())
            }
            _ => {
                log::error!("Failed to handle player packet id {:#04x}", packet.id.0);
                Ok(())
            }
        }
    }
}

/// Represents a player's abilities and special powers.
///
/// This struct contains information about the player's current abilities, such as flight, invulnerability, and creative mode.
pub struct PlayerAbilities {
    /// Indicates whether the player is invulnerable to damage.
    pub invulnerable: bool,
    /// Indicates whether the player is currently flying.
    pub flying: bool,
    /// Indicates whether the player is allowed to fly (if enabled).
    pub allow_flying: bool,
    /// Indicates whether the player is in creative mode.
    pub creative: bool,
    /// The player's flying speed.
    pub fly_speed: f32,
    /// The field of view adjustment when the player is walking or sprinting.
    pub walk_speed_fov: f32,
}

impl Default for PlayerAbilities {
    fn default() -> Self {
        Self {
            invulnerable: false,
            flying: false,
            allow_flying: false,
            creative: false,
            fly_speed: 0.5,
            walk_speed_fov: 0.1,
        }
    }
}

/// Represents the player's dominant hand.
#[derive(FromPrimitive, Clone)]
pub enum Hand {
    /// The player's primary hand (usually the right hand).
    Main,
    /// The player's off-hand (usually the left hand).
    Off,
}

/// Represents the player's chat mode settings.
#[derive(FromPrimitive, Clone)]
pub enum ChatMode {
    /// Chat is enabled for the player.
    Enabled,
    /// The player should only see chat messages from commands
    CommandsOnly,
    /// All messages should be hidden
    Hidden,
}<|MERGE_RESOLUTION|>--- conflicted
+++ resolved
@@ -368,12 +368,7 @@
                 Ok(())
             }
             SSetCreativeSlot::PACKET_ID => {
-<<<<<<< HEAD
                 self.handle_set_creative_slot(server, SSetCreativeSlot::read(bytebuf)?)?;
-=======
-                self.handle_set_creative_slot(SSetCreativeSlot::read(bytebuf)?)
-                    .unwrap();
->>>>>>> f970c4bc
                 Ok(())
             }
             SPlayPingRequest::PACKET_ID => {
